"""
Profile Quality Analyzer

This module provides the main functionality for analyzing job seeker profile quality using 
multiple language models. It serves as the central orchestrator that:

- Loads and configures language models (LLMs) based on config.yaml settings
- Processes profile text through multiple models using efficient batching
- Generates structured quality assessments (good/bad ratings with reasoning)
- Handles model quantization, tokenization, and memory management
- Outputs results as structured data for evaluation

Key Components:
- Model pipeline management (loading, quantization, cleanup)
- Batch processing for efficient inference
- JSON output parsing and validation
- Integration with prompt templates from prompt.py
- Results formatting for downstream evaluation in evaluate.py

Dependencies:
- config.yaml: Model configurations and processing parameters
- prompt.py: System prompts and message formatting
- evaluate.py: Metrics calculation and model comparison
"""
import json
import re
from typing import List, Dict, Optional, Any
import os
import shutil

import torch
from transformers import pipeline, Pipeline, BitsAndBytesConfig
from transformers.pipelines.pt_utils import KeyDataset  # for efficient dataset streaming
import datasets  # Hugging Face datasets library
import pandas as pd
from tqdm import tqdm
import yaml

from .prompt import SYSTEM_PROMPT, generate_prompt

def load_config(path: str) -> Dict[str, Any]:
    """
    Load configuration from YAML file.
    
    Args:
        path: Path to the YAML configuration file
        
    Returns:
        Configuration dictionary
    """
    with open(path, 'r') as f:
        return yaml.safe_load(f)

def parse_json_output(text: str) -> Optional[Dict[str, Any]]:
    """
    Extract JSON object from model output text.
    
    Tries multiple strategies:
    1. Direct JSON parse
    2. Regex extraction of JSON-like content
    
    Args:
        text: Raw model output text
        
    Returns:
        Parsed JSON dictionary or None if parsing fails
    """
    if not isinstance(text, str):
        return None
    # Try direct parse first
    try:
        obj = json.loads(text.strip())
        return obj if isinstance(obj, dict) else None
    except json.JSONDecodeError:
        pass
    # Try to find JSON object using regex
    match = re.search(r'\{[^{}]*(?:\{[^{}]*\}[^{}]*)*\}', text)
    if match:
        try:
            obj = json.loads(match.group())
            return obj if isinstance(obj, dict) else None
        except json.JSONDecodeError:
            pass
    return None

def get_quantization_config(quantization: str) -> Optional[BitsAndBytesConfig]:
    """
    Get quantization configuration based on string identifier.
    
    Args:
        quantization: Quantization type ('none', '8bit', '4bit')
        
    Returns:
        BitsAndBytesConfig object or None
        
    Raises:
        ValueError: If quantization type is unknown
    """
    if quantization == "none":
        return None
    elif quantization == "8bit":
        return BitsAndBytesConfig(load_in_8bit=True)
    elif quantization == "4bit":
        return BitsAndBytesConfig(
            load_in_4bit=True,
            bnb_4bit_quant_type="nf4",
            bnb_4bit_use_double_quant=True,
            bnb_4bit_compute_dtype=torch.bfloat16
        )
    else:
        raise ValueError(f"Unknown quantization type: {quantization}")

def load_model_pipeline(model_config: Dict[str, Any], hf_token: Optional[str] = None) -> Pipeline:
    """
    Load and configure a model pipeline.
    
    Args:
        model_config: Model configuration dictionary
        hf_token: Hugging Face token for authentication
        
    Returns:
        Configured text generation pipeline
    """
    # Setup hub kwargs for authentication
    hub_kwargs = {"token": hf_token} if hf_token else {}
<<<<<<< HEAD
    
    # Setup quantization and model_kwargs
=======
    # Setup quantization
>>>>>>> 7268cf25
    model_kwargs = {}
    quantization = model_config.get('quantization', 'none')
    torch_dtype = model_config.get('torch_dtype', 'auto')
    if quantization != 'none':
        model_kwargs['quantization_config'] = get_quantization_config(quantization)
        # Force auto dtype when using quantization
        torch_dtype = 'auto'
<<<<<<< HEAD
    
    # Add torch_dtype to model_kwargs (required for transformers >= 4.55)
    if torch_dtype != 'auto':
        # Convert string to torch dtype if needed
        if torch_dtype == 'float16':
            model_kwargs['torch_dtype'] = torch.float16
        elif torch_dtype == 'bfloat16':
            model_kwargs['torch_dtype'] = torch.bfloat16
        elif torch_dtype == 'float32':
            model_kwargs['torch_dtype'] = torch.float32
        else:
            model_kwargs['torch_dtype'] = torch_dtype
    
    # Create pipeline (torch_dtype now in model_kwargs, not as direct parameter)
=======
    # Create pipeline
>>>>>>> 7268cf25
    return pipeline(
        "text-generation",
        model=model_config['model_id'],
        device_map=model_config.get('device_map', 'auto'),
        model_kwargs=model_kwargs,
        **hub_kwargs
    )

def prepare_tokenizer(pipe: Pipeline) -> None:
    """
    Configure tokenizer settings for consistent behavior.
    
    Args:
        pipe: The pipeline to configure
    """
    if pipe.tokenizer.pad_token_id is None:
        pipe.tokenizer.pad_token = pipe.tokenizer.eos_token
    pipe.tokenizer.padding_side = 'left'

def generate_prompts(texts: List[str], model_config: Dict[str, Any], tokenizer: Any) -> List[str]:
    """
    Generate prompts for all texts using the model configuration.
    
    Args:
        texts: List of profile texts
        model_config: Model configuration
        tokenizer: Model tokenizer
        
    Returns:
        List of formatted prompts
    """
    return [generate_prompt(text, model_config, tokenizer) for text in texts]

def process_in_batches(
    pipe: Pipeline,
    prompts: List[str],
    batch_size: int,
    max_new_tokens: int
) -> List[str]:
    """
    Process prompts in batches through the model pipeline.
    
    This streams the prompts through the pipeline in a batched manner using a Dataset,
    which maximizes GPU utilization and avoids sequential processing warnings.
    """
    outputs = []
    # Create a streaming Dataset for the prompts to leverage the pipeline's batching on GPU
    dataset = datasets.Dataset.from_dict({'text': prompts})
    # Use KeyDataset to stream the 'text' field of the dataset into the pipeline
    for output in pipe(KeyDataset(dataset, 'text'), 
                       batch_size=batch_size, max_new_tokens=max_new_tokens, 
                       do_sample=False, return_full_text=False):
        # Each iteration yields the model output for one prompt
        if isinstance(output, list) and output and isinstance(output[0], dict):
            outputs.append(output[0].get('generated_text', ''))
        elif isinstance(output, dict):
            outputs.append(output.get('generated_text', ''))
    return outputs

def add_model_results_to_dataframe(
    df: pd.DataFrame,
    model_name: str,
    raw_outputs: List[str],
    parsed_outputs: List[Optional[Dict[str, Any]]]
) -> None:
    """
    Add model results as new columns to the dataframe.
    
    Args:
        df: DataFrame to modify (in-place)
        model_name: Name prefix for columns
        raw_outputs: Raw model outputs
        parsed_outputs: Parsed JSON outputs
    """
    # Add raw text output
    df[f'{model_name}_raw_output'] = raw_outputs
    # Add parsed fields (if available) or default empty structures
    df[f'{model_name}_quality'] = [
        p.get('quality') if p else None for p in parsed_outputs
    ]
    df[f'{model_name}_reasoning'] = [
        p.get('reasoning') if p else None for p in parsed_outputs
    ]
    df[f'{model_name}_tags'] = [
        p.get('tags', []) if p else [] for p in parsed_outputs
    ]
    df[f'{model_name}_improvement_points'] = [
        p.get('improvement_points', []) if p else [] for p in parsed_outputs
    ]

def analyze_single_model(
    df: pd.DataFrame,
    model_config: Dict[str, Any],
    hf_token: Optional[str],
    input_col: str,
    batch_size: int,
    max_new_tokens: int
) -> None:
    """
    Analyze profiles using a single model.
    
    Args:
        df: DataFrame with profiles (modified in-place)
        model_config: Model configuration
        hf_token: Hugging Face token
        input_col: Column name containing profile text
        batch_size: Batch size for processing
        max_new_tokens: Maximum tokens to generate
    """
    model_name = model_config['name']
    print(f"\nProcessing with {model_name}: {model_config['model_id']}")
    # Load model pipeline
    pipe = load_model_pipeline(model_config, hf_token)
    prepare_tokenizer(pipe)
    # Print memory footprint
    footprint_gb = pipe.model.get_memory_footprint() / (1024 ** 3)
    print(f"Model memory footprint: {footprint_gb:.2f} GB")
    # Print GPU memory usage
    if torch.cuda.is_available():
        gpu_allocated = torch.cuda.memory_allocated() / (1024**3)
        gpu_reserved = torch.cuda.memory_reserved() / (1024**3)
        print(f"GPU memory allocated: {gpu_allocated:.2f} GB, reserved: {gpu_reserved:.2f} GB")
    # Prepare texts and prompts
    texts = df[input_col].fillna('').astype(str).tolist()
    prompts = generate_prompts(texts, model_config, pipe.tokenizer)
    # Generate outputs in batches (efficient GPU utilization)
    raw_outputs = process_in_batches(pipe, prompts, batch_size, max_new_tokens)
    # Parse outputs into structured JSON (if possible)
    parsed_outputs = [parse_json_output(out) for out in raw_outputs]
    # Add results to dataframe
    add_model_results_to_dataframe(df, model_name, raw_outputs, parsed_outputs)
    # Cleanup GPU memory
    del pipe
    if torch.cuda.is_available():
        torch.cuda.empty_cache()
        gpu_allocated_after = torch.cuda.memory_allocated() / (1024**3)
        gpu_reserved_after = torch.cuda.memory_reserved() / (1024**3)
        print(f"GPU memory after cleanup - allocated: {gpu_allocated_after:.2f} GB, reserved: {gpu_reserved_after:.2f} GB")
    # Clear model cache to free up disk space for next model
    free_before = shutil.disk_usage(".").free / (1024**3)

    
    # TODO: Replace PLACEHOLDER_CACHE_DIR with your actual cache path
    shutil.rmtree(os.path.expanduser("PLACEHOLDER_CACHE_DIR"))  # e.g., "~/.cache/huggingface"
    
    free_after = shutil.disk_usage(".").free / (1024**3)
    print(free_after, free_before)
 

def analyze_profiles(
    df: pd.DataFrame, 
    config: Dict[str, Any],
    input_col: str = 'about_me',
    batch_size: int = 10,
    max_new_tokens: int = 2000
) -> pd.DataFrame:
    """
    Analyze profiles using multiple models specified in configuration.
    
    This is the main entry point for profile analysis. It:
    1. Loads each enabled model from the configuration
    2. Generates quality assessments for all profiles
    3. Adds results as new columns to the dataframe
    4. Clears model cache after each model to prevent disk space issues
    
    Args:
        df: DataFrame containing profiles to analyze
        config: Configuration dictionary with model definitions
        input_col: Column name containing profile text
        batch_size: Number of profiles to process at once
        max_new_tokens: Maximum tokens to generate per response
        
    Returns:
        DataFrame with added columns for each model's results
    """
    results = df.copy()
    # Get HF token from environment
    hf_token = os.getenv('HF_TOKEN')
    # Process each enabled model
    for model_config in config['models']:
        if not model_config.get('enabled', True):
            continue
        # Analyze with this model
        analyze_single_model(
            results,
            model_config,
            hf_token,
            input_col,
            batch_size,
            max_new_tokens
        )
    return results<|MERGE_RESOLUTION|>--- conflicted
+++ resolved
@@ -123,12 +123,8 @@
     """
     # Setup hub kwargs for authentication
     hub_kwargs = {"token": hf_token} if hf_token else {}
-<<<<<<< HEAD
     
     # Setup quantization and model_kwargs
-=======
-    # Setup quantization
->>>>>>> 7268cf25
     model_kwargs = {}
     quantization = model_config.get('quantization', 'none')
     torch_dtype = model_config.get('torch_dtype', 'auto')
@@ -136,7 +132,6 @@
         model_kwargs['quantization_config'] = get_quantization_config(quantization)
         # Force auto dtype when using quantization
         torch_dtype = 'auto'
-<<<<<<< HEAD
     
     # Add torch_dtype to model_kwargs (required for transformers >= 4.55)
     if torch_dtype != 'auto':
@@ -151,9 +146,6 @@
             model_kwargs['torch_dtype'] = torch_dtype
     
     # Create pipeline (torch_dtype now in model_kwargs, not as direct parameter)
-=======
-    # Create pipeline
->>>>>>> 7268cf25
     return pipeline(
         "text-generation",
         model=model_config['model_id'],
